--- conflicted
+++ resolved
@@ -20,11 +20,7 @@
 	@withRetry()
 	async *createMessage(systemPrompt: string, messages: Anthropic.Messages.MessageParam[]): ApiStream {
 		const model = this.getModel()
-<<<<<<< HEAD
-		let stream: AnthropicStream<Anthropic.Messages.RawMessageStreamEvent>
-=======
 		let stream: AnthropicStream<Anthropic.RawMessageStreamEvent>
->>>>>>> c2809491
 		const modelId = model.id
 		switch (modelId) {
 			// 'latest' alias does not support cache_control
@@ -43,10 +39,6 @@
 				)
 				const lastUserMsgIndex = userMsgIndices[userMsgIndices.length - 1] ?? -1
 				const secondLastMsgUserIndex = userMsgIndices[userMsgIndices.length - 2] ?? -1
-<<<<<<< HEAD
-
-=======
->>>>>>> c2809491
 				stream = await this.client.messages.create(
 					{
 						model: modelId,
